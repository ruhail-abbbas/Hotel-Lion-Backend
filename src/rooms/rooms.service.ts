import {
  Injectable,
  NotFoundException,
  BadRequestException,
  Logger,
} from '@nestjs/common';
import { PrismaService } from '../prisma/prisma.service';
import { AirbnbService } from '../airbnb/airbnb.service';
import { PerformanceService } from '../monitoring/performance.service';
import {
  RoomsListResponseDto,
  RoomListDto,
  RoomCalendarResponseDto,
  RoomCalendarDto,
  BookingDto,
  RoomAvailabilityResponseDto,
  AvailableRoomDto,
  AirbnbAvailabilityDto,
} from './dto/room-response.dto';
import {
  UpdateRoomStatusDto,
  RoomStatusResponseDto,
  RoomStatus,
} from './dto/update-room-status.dto';
import { EditRoomDto, EditRoomResponseDto } from './dto/edit-room.dto';
import { CreateRoomDto, CreateRoomResponseDto } from './dto/create-room.dto';
import {
  UploadRoomImageDto,
  UpdateRoomImageOrderDto,
  RoomImageUploadResponseDto,
} from './dto/upload-room-image.dto';
import { promises as fs } from 'fs';
import { join } from 'path';

// Define types for room with rate rules
type RoomWithRateRules = {
  id: string;
<<<<<<< HEAD
  base_price: number | { toString(): string }; // Allow Decimal from Prisma
  airbnb_price?: number | { toString(): string } | null; // Allow Decimal from Prisma
  booking_com_price?: number | { toString(): string } | null; // Allow Decimal from Prisma
  rate_rules: {
    start_date: Date;
    end_date: Date;
    price_per_night: number | { toString(): string }; // Allow Decimal from Prisma
=======
  base_price: number;
  airbnb_price?: number;
  booking_com_price?: number;
  rate_rules: {
    start_date: Date;
    end_date: Date;
    price_per_night: number;
>>>>>>> d34d3887
    day_of_week: number[];
  }[];
};

// Define type for room with bookings (for calendar)
type RoomWithBookings = {
  id: string;
  name: string;
  status: string;
  bookings: {
    id: string;
    reference_number: string;
    guest_name: string;
    guest_email: string;
    check_in_date: Date;
    check_out_date: Date;
    status: string;
    total_cost: number | { toString(): string };
  }[];
};

// Define type for room with Airbnb data
type RoomWithAirbnb = RoomWithBookings & {
  airbnb_availability?: AirbnbAvailabilityDto[];
};

@Injectable()
export class RoomsService {
  private readonly logger = new Logger(RoomsService.name);

  constructor(
    private prisma: PrismaService,
    private airbnbService: AirbnbService,
    private performanceService: PerformanceService,
  ) {}

  private parseDecimalToFloat(value: number | { toString(): string }): number {
    return typeof value === 'number' ? value : parseFloat(value.toString());
  }

  async createRoom(
    createRoomDto: CreateRoomDto,
    files?: Express.Multer.File[],
  ): Promise<CreateRoomResponseDto> {
    // Check if hotel exists
    const hotel = await this.prisma.hotel.findUnique({
      where: { id: createRoomDto.hotel_id },
    });

    if (!hotel) {
      throw new NotFoundException(
        `Hotel with ID ${createRoomDto.hotel_id} not found`,
      );
    }

    // Check if room name is unique within the hotel
    const existingRoom = await this.prisma.room.findFirst({
      where: {
        hotel_id: createRoomDto.hotel_id,
        name: createRoomDto.name,
      },
    });

    if (existingRoom) {
      throw new BadRequestException(
        `A room with the name '${createRoomDto.name}' already exists in this hotel`,
      );
    }

    try {
      // Use Prisma transaction for atomic operation
      const result = await this.prisma.$transaction(async (prisma) => {
        // Create the room
        const room = await prisma.room.create({
          data: {
            hotel_id: createRoomDto.hotel_id,
            name: createRoomDto.name,
            description: createRoomDto.description || '',
            size_sqm: createRoomDto.size_sqm || 0,
            bed_setup: createRoomDto.bed_setup || '',
            base_price: createRoomDto.base_price,
            airbnb_price: createRoomDto.airbnb_price,
            booking_com_price: createRoomDto.booking_com_price,
            max_capacity: createRoomDto.max_capacity,
            status: createRoomDto.status || 'available',
            amenities: createRoomDto.amenities || [],
            pet_fee: createRoomDto.pet_fee,
            minimum_nights: createRoomDto.minimum_nights,
            cleaning_fee: createRoomDto.cleaning_fee,
          },
        });

        // Create room photos if files are provided
        const imageUrls: string[] = [];
        if (files && files.length > 0) {
          for (let i = 0; i < files.length; i++) {
            const file = files[i];
            const imageUrl = `/uploads/rooms/${file.filename}`;

            await prisma.roomPhoto.create({
              data: {
                room_id: room.id,
                image_url: imageUrl,
                sort_order: i + 1,
              },
            });

            imageUrls.push(imageUrl);
          }
        }

        return { room, imageUrls };
      });

      this.logger.log(
        `Created room ${result.room.id} with ${result.imageUrls.length} images`,
      );

      return {
        id: result.room.id,
        hotel_id: result.room.hotel_id,
        name: result.room.name,
        description: result.room.description || '',
        size_sqm: result.room.size_sqm || 0,
        bed_setup: result.room.bed_setup || '',
        base_price: parseFloat(result.room.base_price.toString()),
        airbnb_price: result.room.airbnb_price
          ? parseFloat(result.room.airbnb_price.toString())
          : undefined,
        booking_com_price: result.room.booking_com_price
          ? parseFloat(result.room.booking_com_price.toString())
          : undefined,
        max_capacity: result.room.max_capacity,
        status: result.room.status,
        amenities: (result.room.amenities as string[]) || [],
        pet_fee: result.room.pet_fee
          ? parseFloat(result.room.pet_fee.toString())
          : undefined,
        minimum_nights: result.room.minimum_nights ?? undefined,
        cleaning_fee: result.room.cleaning_fee
          ? parseFloat(result.room.cleaning_fee.toString())
          : undefined,
        image_urls: result.imageUrls,
        created_at: result.room.created_at.toISOString(),
      };
    } catch (error) {
      this.logger.error('Failed to create room:', error);
      throw new BadRequestException('Failed to create room');
    }
  }

  async getAllRooms(hotelId: string): Promise<RoomsListResponseDto> {
    // Get all rooms with their photos and rate rules, ordered by name
    const rooms = await this.prisma.room.findMany({
      where: {
        hotel_id: hotelId,
        status: 'available', // Only show available rooms for booking
      },
      include: {
        room_photos: {
          orderBy: {
            sort_order: 'asc',
          },
        },
        rate_rules: {
          orderBy: {
            price_per_night: 'desc', // Higher prices first for proper priority
          },
        },
      },
      orderBy: {
        name: 'asc',
      },
    });

    // Transform the data to match our DTO with rate rule pricing
    const roomsList: RoomListDto[] = rooms.map((room) => {
      // Calculate current base price from rate rules (use today's rate)
      const today = new Date();
      const tomorrow = new Date(today);
      tomorrow.setDate(today.getDate() + 1);

      const { totalCost } = this.calculateRoomPricing(
        {
          id: room.id,
<<<<<<< HEAD
          base_price: this.parseDecimalToFloat(room.base_price),
          airbnb_price: room.airbnb_price !== null && room.airbnb_price !== undefined
            ? this.parseDecimalToFloat(room.airbnb_price)
            : null,
          booking_com_price: room.booking_com_price !== null && room.booking_com_price !== undefined
            ? this.parseDecimalToFloat(room.booking_com_price)
            : null,
          rate_rules: room.rate_rules.map((rule) => ({
            ...rule,
            price_per_night: this.parseDecimalToFloat(rule.price_per_night),
=======
          base_price: parseFloat(room.base_price.toString()),
          airbnb_price: room.airbnb_price
            ? parseFloat(room.airbnb_price.toString())
            : undefined,
          booking_com_price: room.booking_com_price
            ? parseFloat(room.booking_com_price.toString())
            : undefined,
          rate_rules: room.rate_rules.map((rule) => ({
            ...rule,
            price_per_night: parseFloat(rule.price_per_night.toString()),
>>>>>>> d34d3887
          })),
        },
        today,
        tomorrow,
      );
      // For getAllRooms, we want today's rate, not the lowest rate
      const todayPrice = totalCost; // Since it's just one night (today to tomorrow)

      return {
        id: room.id,
        name: room.name,
        description: room.description || '',
        size_sqm: room.size_sqm || 0,
        bed_setup: room.bed_setup || '',
        base_price: todayPrice,
        airbnb_price: room.airbnb_price
<<<<<<< HEAD
          ? this.parseDecimalToFloat(room.airbnb_price)
          : undefined,
        booking_com_price: room.booking_com_price
          ? this.parseDecimalToFloat(room.booking_com_price)
=======
          ? parseFloat(room.airbnb_price.toString())
          : undefined,
        booking_com_price: room.booking_com_price
          ? parseFloat(room.booking_com_price.toString())
>>>>>>> d34d3887
          : undefined,
        max_capacity: room.max_capacity,
        amenities: room.amenities || [],
        pet_fee: room.pet_fee ? parseFloat(room.pet_fee.toString()) : undefined,
        minimum_nights: room.minimum_nights ?? undefined,
        cleaning_fee: room.cleaning_fee
          ? parseFloat(room.cleaning_fee.toString())
          : undefined,
        photos: room.room_photos.map((photo) => ({
          id: photo.id,
          image_url: photo.image_url,
          sort_order: photo.sort_order,
        })),
      };
    });

    return {
      hotel_id: hotelId,
      total_rooms: roomsList.length,
      rooms: roomsList,
    };
  }

  async getRoomCalendar(
    hotelId: string,
    days: number,
  ): Promise<RoomCalendarResponseDto> {
    // Calculate date range
    const startDate = new Date();
    startDate.setHours(0, 0, 0, 0); // Start of today

    const endDate = new Date(startDate);
    endDate.setDate(startDate.getDate() + days - 1);
    endDate.setHours(23, 59, 59, 999); // End of the last day

    // Get all rooms for the hotel
    const rooms = await this.prisma.room.findMany({
      where: {
        hotel_id: hotelId,
      },
      include: {
        bookings: {
          where: {
            OR: [
              // Bookings that start within the date range
              {
                AND: [
                  { check_in_date: { gte: startDate } },
                  { check_in_date: { lte: endDate } },
                ],
              },
              // Bookings that end within the date range
              {
                AND: [
                  { check_out_date: { gte: startDate } },
                  { check_out_date: { lte: endDate } },
                ],
              },
              // Bookings that span the entire date range
              {
                AND: [
                  { check_in_date: { lte: startDate } },
                  { check_out_date: { gte: endDate } },
                ],
              },
            ],
          },
          orderBy: {
            check_in_date: 'asc',
          },
        },
      },
      orderBy: {
        name: 'asc',
      },
    });

    // Transform rooms data to match RoomWithBookings type
    const transformedRooms: RoomWithBookings[] = rooms.map((room) => ({
      id: room.id,
      name: room.name,
      status: room.status,
      bookings: room.bookings.map((booking) => ({
        id: booking.id,
        reference_number: booking.reference_number,
        guest_name: booking.guest_name,
        guest_email: booking.guest_email,
        check_in_date: booking.check_in_date,
        check_out_date: booking.check_out_date,
        status: booking.status,
        total_cost: parseFloat(booking.total_cost.toString()),
      })),
    }));

    // Fetch Airbnb availability data for all rooms
    const roomsWithAirbnb = await this.fetchAirbnbDataForRooms(
      transformedRooms,
      startDate,
      endDate,
    );

    // Transform the data to match our DTO
    const roomsCalendar: RoomCalendarDto[] = roomsWithAirbnb.map((room) => ({
      id: room.id,
      name: room.name,
      status: room.status,
      bookings: room.bookings.map(
        (booking): BookingDto => ({
          id: booking.id,
          reference_number: booking.reference_number,
          guest_name: booking.guest_name,
          guest_email: booking.guest_email,
          check_in_date: booking.check_in_date.toISOString().split('T')[0], // Format as YYYY-MM-DD
          check_out_date: booking.check_out_date.toISOString().split('T')[0], // Format as YYYY-MM-DD
          status: booking.status,
<<<<<<< HEAD
          total_cost: this.parseDecimalToFloat(booking.total_cost),
=======
          total_cost: booking.total_cost, // Already converted to number
>>>>>>> d34d3887
        }),
      ),
      airbnb_availability: room.airbnb_availability || [],
    }));

    return {
      hotel_id: hotelId,
      start_date: startDate.toISOString().split('T')[0],
      end_date: endDate.toISOString().split('T')[0],
      days: days,
      total_rooms: roomsCalendar.length,
      rooms: roomsCalendar,
    };
  }

  private async fetchAirbnbDataForRooms(
    rooms: RoomWithBookings[],
    startDate: Date,
    endDate: Date,
  ): Promise<RoomWithAirbnb[]> {
    const roomsWithAirbnb = await Promise.all(
      rooms.map(async (room) => {
        try {
          // Get Airbnb listings for this room
          const airbnbListings = await this.airbnbService.getListingsByRoom(
            room.id,
          );

          if (airbnbListings.length === 0) {
            return { ...room, airbnb_availability: undefined };
          }

          // Fetch calendar data for the first active listing
          const activeListings = airbnbListings.filter(
            (listing) => listing.is_active,
          );
          if (activeListings.length === 0) {
            return { ...room, airbnb_availability: undefined };
          }

          const listing = activeListings[0]; // Use first active listing
          const calendarResponse = await this.airbnbService.getCalendarData({
            url: listing.listing_url,
          });

          // Filter calendar data to match the date range and format it
          const airbnbAvailability: AirbnbAvailabilityDto[] =
            calendarResponse.calendar
              .filter((day) => {
                const dayDate = new Date(day.date);
                return dayDate >= startDate && dayDate <= endDate;
              })
              .map((day) => ({
                date: day.date,
                available: day.available,
                availableForCheckin: day.availableForCheckin,
                availableForCheckout: day.availableForCheckout,
              }));

          return { ...room, airbnb_availability: airbnbAvailability };
        } catch (error) {
          this.logger.warn(
            `Failed to fetch Airbnb data for room ${room.id}:`,
            error,
          );
          return { ...room, airbnb_availability: undefined };
        }
      }),
    );

    return roomsWithAirbnb;
  }

  async updateRoomStatus(
    roomId: string,
    updateRoomStatusDto: UpdateRoomStatusDto,
  ): Promise<RoomStatusResponseDto> {
    const { status, notes } = updateRoomStatusDto;

    // Check if room exists and get current status
    const room = await this.prisma.room.findUnique({
      where: { id: roomId },
      select: {
        id: true,
        name: true,
        status: true,
      },
    });

    if (!room) {
      throw new NotFoundException('Room not found');
    }

    // Store previous status for response
    const previousStatus = room.status as RoomStatus;

    // Update room status
    const updatedRoom = await this.prisma.room.update({
      where: { id: roomId },
      data: {
        status,
        updated_at: new Date(),
      },
      select: {
        id: true,
        name: true,
        status: true,
        updated_at: true,
      },
    });

    // If room is being put out of service or for cleaning, optionally log this action
    // (In a real app, you might want to create an audit log entry here)

    return {
      id: updatedRoom.id,
      name: updatedRoom.name,
      previous_status: previousStatus,
      new_status: updatedRoom.status as RoomStatus,
      notes: notes,
      updated_at: updatedRoom.updated_at.toISOString(),
    };
  }

  async searchAvailableRooms(
    hotelId: string,
    checkInDate: string,
    checkOutDate: string,
    guests: number,
    infants: number,
    platform?: string,
  ): Promise<RoomAvailabilityResponseDto> {
    const checkIn = new Date(checkInDate);
    const checkOut = new Date(checkOutDate);

    // Calculate number of nights
    const nights = Math.ceil(
      (checkOut.getTime() - checkIn.getTime()) / (1000 * 60 * 60 * 24),
    );

    // Get all rooms for the hotel that can accommodate the guests and are available for booking
    // Note: Infants typically don't count toward room capacity, but we include them in the response
    const allRooms = await this.prisma.room.findMany({
      where: {
        hotel_id: hotelId,
        status: 'available', // Only rooms that are not out of service or cleaning
        max_capacity: {
          gte: guests, // Room must accommodate the number of guests (infants don't count toward capacity)
        },
      },
      include: {
        room_photos: {
          orderBy: {
            sort_order: 'asc',
          },
        },
        rate_rules: {
          orderBy: {
            price_per_night: 'desc', // Higher prices first for proper priority
          },
        },
        bookings: {
          where: {
            status: {
              in: ['confirmed', 'pending'], // Check for confirmed and pending bookings
            },
            OR: [
              // Bookings that start during the requested period
              {
                AND: [
                  { check_in_date: { gte: checkIn } },
                  { check_in_date: { lt: checkOut } },
                ],
              },
              // Bookings that end during the requested period
              {
                AND: [
                  { check_out_date: { gt: checkIn } },
                  { check_out_date: { lte: checkOut } },
                ],
              },
              // Bookings that span the entire requested period
              {
                AND: [
                  { check_in_date: { lte: checkIn } },
                  { check_out_date: { gte: checkOut } },
                ],
              },
            ],
          },
        },
      },
    });

    // Filter out rooms that have conflicting bookings or don't meet minimum nights requirement
    const availableRooms = allRooms.filter((room) => {
      // Check for booking conflicts
      if (room.bookings.length > 0) {
        return false;
      }

      // Check minimum nights requirement
      if (room.minimum_nights && nights < room.minimum_nights) {
        return false;
      }

      return true;
    });

    // Transform to response DTOs with proper pricing from rate rules
    const availableRoomDtos: AvailableRoomDto[] = [];

    for (const room of availableRooms) {
      const { totalCost, basePrice } = this.calculateRoomPricing(
        {
          id: room.id,
<<<<<<< HEAD
          base_price: this.parseDecimalToFloat(room.base_price),
          airbnb_price: room.airbnb_price !== null && room.airbnb_price !== undefined
            ? this.parseDecimalToFloat(room.airbnb_price)
            : null,
          booking_com_price: room.booking_com_price !== null && room.booking_com_price !== undefined
            ? this.parseDecimalToFloat(room.booking_com_price)
            : null,
=======
          base_price: parseFloat(room.base_price.toString()),
          airbnb_price: room.airbnb_price
            ? parseFloat(room.airbnb_price.toString())
            : undefined,
          booking_com_price: room.booking_com_price
            ? parseFloat(room.booking_com_price.toString())
            : undefined,
>>>>>>> d34d3887
          rate_rules: room.rate_rules.map((rule) => ({
            ...rule,
            price_per_night: this.parseDecimalToFloat(rule.price_per_night),
          })),
        },
        checkIn,
        checkOut,
        platform,
      );

      // Get platform-specific price for display
      const platformPrice = this.getPlatformPrice(
        {
<<<<<<< HEAD
          base_price: this.parseDecimalToFloat(room.base_price),
          airbnb_price: room.airbnb_price !== null && room.airbnb_price !== undefined
            ? this.parseDecimalToFloat(room.airbnb_price)
            : null,
          booking_com_price: room.booking_com_price !== null && room.booking_com_price !== undefined
            ? this.parseDecimalToFloat(room.booking_com_price)
            : null,
=======
          base_price: parseFloat(room.base_price.toString()),
          airbnb_price: room.airbnb_price
            ? parseFloat(room.airbnb_price.toString())
            : undefined,
          booking_com_price: room.booking_com_price
            ? parseFloat(room.booking_com_price.toString())
            : undefined,
>>>>>>> d34d3887
        },
        platform,
      );

      availableRoomDtos.push({
        id: room.id,
        name: room.name,
        description: room.description || '',
        size_sqm: room.size_sqm || 0,
        bed_setup: room.bed_setup || '',
        base_price: platform ? platformPrice : basePrice,
        airbnb_price: room.airbnb_price
<<<<<<< HEAD
          ? this.parseDecimalToFloat(room.airbnb_price)
          : undefined,
        booking_com_price: room.booking_com_price
          ? this.parseDecimalToFloat(room.booking_com_price)
=======
          ? parseFloat(room.airbnb_price.toString())
          : undefined,
        booking_com_price: room.booking_com_price
          ? parseFloat(room.booking_com_price.toString())
>>>>>>> d34d3887
          : undefined,
        total_cost: totalCost,
        nights: nights,
        max_capacity: room.max_capacity,
        amenities: room.amenities || [],
        pet_fee: room.pet_fee ? parseFloat(room.pet_fee.toString()) : undefined,
        minimum_nights: room.minimum_nights ?? undefined,
        cleaning_fee: room.cleaning_fee
          ? parseFloat(room.cleaning_fee.toString())
          : undefined,
        photos: room.room_photos.map((photo) => ({
          id: photo.id,
          image_url: photo.image_url,
          sort_order: photo.sort_order,
        })),
      });
    }

    // Sort by total cost ascending
    availableRoomDtos.sort((a, b) => a.total_cost - b.total_cost);

    return {
      hotel_id: hotelId,
      check_in_date: checkInDate,
      check_out_date: checkOutDate,
      guests: guests,
      infants: infants,
      nights: nights,
      available_rooms_count: availableRoomDtos.length,
      available_rooms: availableRoomDtos,
    };
  }

  /**
   * Calculate room pricing based on rate rules for the given date range
   * Optimized version with caching and reduced object creation
   */
  public calculateRoomPricing(
    room: RoomWithRateRules,
    checkIn: Date,
    checkOut: Date,
    platform?: string,
  ): { totalCost: number; basePrice: number } {
<<<<<<< HEAD
    const startTime = Date.now();
    // Early return for simple case
=======
    let totalCost = 0;
    let lowestNightlyRate = Infinity;

    // Get platform-specific base price
    const platformBasePrice = this.getPlatformPrice(
      {
        base_price: parseFloat(room.base_price.toString()),
        airbnb_price: room.airbnb_price
          ? parseFloat(room.airbnb_price.toString())
          : undefined,
        booking_com_price: room.booking_com_price
          ? parseFloat(room.booking_com_price.toString())
          : undefined,
      },
      platform,
    );

    // If no rate rules are available, fall back to platform-specific price
>>>>>>> d34d3887
    if (!room.rate_rules || room.rate_rules.length === 0) {
      const nights = Math.ceil(
        (checkOut.getTime() - checkIn.getTime()) / (1000 * 60 * 60 * 24),
      );
      const platformBasePrice = this.getPlatformPrice(
        {
          base_price: this.parseDecimalToFloat(room.base_price),
          airbnb_price: room.airbnb_price !== null && room.airbnb_price !== undefined
            ? this.parseDecimalToFloat(room.airbnb_price)
            : null,
          booking_com_price: room.booking_com_price !== null && room.booking_com_price !== undefined
            ? this.parseDecimalToFloat(room.booking_com_price)
            : null,
        },
        platform,
      );

      return {
        totalCost: platformBasePrice * nights,
        basePrice: Math.max(
          platformBasePrice,
          this.parseDecimalToFloat(room.base_price),
        ),
      };
    }

    // Pre-calculate values to avoid repeated computation
    const basePrice = this.parseDecimalToFloat(room.base_price);
    const platformBasePrice = this.getPlatformPrice(
      {
        base_price: basePrice,
        airbnb_price: room.airbnb_price
          ? this.parseDecimalToFloat(room.airbnb_price)
          : null,
        booking_com_price: room.booking_com_price
          ? this.parseDecimalToFloat(room.booking_com_price)
          : null,
      },
      platform,
    );

    // Pre-filter and optimize rate rules
    const checkInTime = checkIn.getTime();
    const checkOutTime = checkOut.getTime();

    const applicableRateRules = room.rate_rules
      .filter((rateRule) => {
        const ruleStartTime = new Date(rateRule.start_date).getTime();
        const ruleEndTime = new Date(rateRule.end_date).getTime();
        return ruleStartTime <= checkOutTime && ruleEndTime >= checkInTime;
      })
      .map((rule) => ({
        price_per_night: this.parseDecimalToFloat(rule.price_per_night),
        day_of_week: rule.day_of_week,
        isGeneral: rule.day_of_week.length === 7,
      }));

    // Separate general and day-specific rules for efficiency
    const generalRule = applicableRateRules.find((rule) => rule.isGeneral);
    const daySpecificRules = applicableRateRules.filter(
      (rule) => !rule.isGeneral,
    );

    // Create day-of-week lookup map for performance
    const daySpecificLookup = new Map<number, number>();
    for (const rule of daySpecificRules) {
      for (const day of rule.day_of_week) {
        const currentPremium = daySpecificLookup.get(day) || 0;
        daySpecificLookup.set(
          day,
          Math.max(currentPremium, rule.price_per_night),
        );
      }
    }

    let totalCost = 0;
    let lowestNightlyRate = Infinity;

    // Optimize date iteration by using milliseconds
    const oneDayMs = 24 * 60 * 60 * 1000;
    const nights = Math.ceil((checkOutTime - checkInTime) / oneDayMs);

    for (let i = 0; i < nights; i++) {
      const currentDateMs = checkInTime + i * oneDayMs;
      const dayOfWeek = new Date(currentDateMs).getDay();

      // Calculate rate for this night
      let nightRate = platformBasePrice;

      // Apply general rule if exists
      if (generalRule) {
        nightRate = basePrice + generalRule.price_per_night;
      }

      // Apply day-specific rule if exists (overrides general)
      const daySpecificPremium = daySpecificLookup.get(dayOfWeek);
      if (daySpecificPremium !== undefined) {
        nightRate = basePrice + daySpecificPremium;
      }

      totalCost += nightRate;
      if (nightRate < lowestNightlyRate) {
        lowestNightlyRate = nightRate;
      }
    }

    const result = {
      totalCost,
      basePrice:
        lowestNightlyRate === Infinity ? platformBasePrice : lowestNightlyRate,
    };

    // Record performance metrics
    const duration = Date.now() - startTime;
    this.performanceService.recordMetric({
      operation: 'calculateRoomPricing',
      duration,
      metadata: {
        roomId: room.id,
        rateRulesCount: room.rate_rules?.length || 0,
        nights,
        platform,
        totalCost: result.totalCost,
      },
    });

    // Log slow calculations
    if (duration > 10) {
      this.logger.warn(
        `Slow rate calculation: ${duration}ms for room ${room.id} with ${room.rate_rules?.length || 0} rate rules over ${nights} nights`,
      );
    }

    return result;
  }

  async editRoom(
    roomId: string,
    editRoomDto: EditRoomDto,
  ): Promise<EditRoomResponseDto> {
    // Check if room exists
    const existingRoom = await this.prisma.room.findUnique({
      where: { id: roomId },
    });

    if (!existingRoom) {
      throw new NotFoundException('Room not found');
    }

    // If name is being updated, check for uniqueness within the hotel
    if (editRoomDto.name && editRoomDto.name !== existingRoom.name) {
      const roomWithSameName = await this.prisma.room.findFirst({
        where: {
          hotel_id: existingRoom.hotel_id,
          name: editRoomDto.name,
          id: { not: roomId }, // Exclude current room
        },
      });

      if (roomWithSameName) {
        throw new BadRequestException(
          `A room with the name '${editRoomDto.name}' already exists in this hotel`,
        );
      }
    }

    // Prepare update data - only include fields that are provided
    const updateData: {
      name?: string;
      description?: string;
      size_sqm?: number;
      bed_setup?: string;
      base_price?: number;
      airbnb_price?: number;
      booking_com_price?: number;
      max_capacity?: number;
      status?: 'available' | 'out_of_service' | 'cleaning';
      amenities?: string[];
      pet_fee?: number;
      minimum_nights?: number;
      cleaning_fee?: number;
    } = {};

    if (editRoomDto.name !== undefined) updateData.name = editRoomDto.name;
    if (editRoomDto.description !== undefined)
      updateData.description = editRoomDto.description;
    if (editRoomDto.size_sqm !== undefined)
      updateData.size_sqm = editRoomDto.size_sqm;
    if (editRoomDto.bed_setup !== undefined)
      updateData.bed_setup = editRoomDto.bed_setup;
    if (editRoomDto.base_price !== undefined)
      updateData.base_price = editRoomDto.base_price;
    if (editRoomDto.airbnb_price !== undefined)
      updateData.airbnb_price = editRoomDto.airbnb_price;
    if (editRoomDto.booking_com_price !== undefined)
      updateData.booking_com_price = editRoomDto.booking_com_price;
    if (editRoomDto.max_capacity !== undefined)
      updateData.max_capacity = editRoomDto.max_capacity;
    if (editRoomDto.status !== undefined)
      updateData.status = editRoomDto.status;
    if (editRoomDto.amenities !== undefined)
      updateData.amenities = editRoomDto.amenities;
    if (editRoomDto.pet_fee !== undefined)
      updateData.pet_fee = editRoomDto.pet_fee;
    if (editRoomDto.minimum_nights !== undefined)
      updateData.minimum_nights = editRoomDto.minimum_nights;
    if (editRoomDto.cleaning_fee !== undefined)
      updateData.cleaning_fee = editRoomDto.cleaning_fee;

    // Update the room
    const updatedRoom = await this.prisma.room.update({
      where: { id: roomId },
      data: updateData,
    });

    // Return formatted response
    return {
      id: updatedRoom.id,
      name: updatedRoom.name,
      description: updatedRoom.description || '',
      size_sqm: updatedRoom.size_sqm || 0,
      bed_setup: updatedRoom.bed_setup || '',
      base_price: parseFloat(updatedRoom.base_price.toString()),
      airbnb_price: updatedRoom.airbnb_price
        ? parseFloat(updatedRoom.airbnb_price.toString())
        : undefined,
      booking_com_price: updatedRoom.booking_com_price
        ? parseFloat(updatedRoom.booking_com_price.toString())
        : undefined,
      max_capacity: updatedRoom.max_capacity,
      status: updatedRoom.status,
      amenities: (updatedRoom.amenities as string[]) || [],
      pet_fee: updatedRoom.pet_fee
        ? parseFloat(updatedRoom.pet_fee.toString())
        : undefined,
      minimum_nights: updatedRoom.minimum_nights ?? undefined,
      cleaning_fee: updatedRoom.cleaning_fee
        ? parseFloat(updatedRoom.cleaning_fee.toString())
        : undefined,
      updated_at: updatedRoom.updated_at.toISOString(),
    };
  }

  async deleteRoom(roomId: string): Promise<{ message: string }> {
    // Check if room exists
    const room = await this.prisma.room.findUnique({
      where: { id: roomId },
      include: {
        bookings: {
          where: {
            status: {
              in: ['pending', 'confirmed'],
            },
          },
        },
        room_photos: true,
      },
    });

    if (!room) {
      throw new NotFoundException('Room not found');
    }

    // Check if room has active bookings
    if (room.bookings.length > 0) {
      throw new BadRequestException(
        'Cannot delete room with active bookings. Please cancel or complete all bookings first.',
      );
    }

    // Delete associated image files
    for (const photo of room.room_photos) {
      try {
        await fs.unlink(join(process.cwd(), photo.image_url));
      } catch {
        // Continue even if file deletion fails
        console.warn(`Failed to delete image file: ${photo.image_url}`);
      }
    }

    // Delete the room (CASCADE will handle related records like photos, rate_rules, etc.)
    await this.prisma.room.delete({
      where: { id: roomId },
    });

    return {
      message: `Room ${room.name} has been successfully deleted`,
    };
  }

  async uploadRoomImage(
    roomId: string,
    file: Express.Multer.File,
    uploadDto: UploadRoomImageDto,
  ): Promise<RoomImageUploadResponseDto> {
    // Check if room exists
    const room = await this.prisma.room.findUnique({
      where: { id: roomId },
    });

    if (!room) {
      throw new NotFoundException('Room not found');
    }

    // Get next sort order if not provided
    let sortOrder = uploadDto.sort_order;
    if (sortOrder === undefined) {
      const lastPhoto = await this.prisma.roomPhoto.findFirst({
        where: { room_id: roomId },
        orderBy: { sort_order: 'desc' },
      });
      sortOrder = lastPhoto ? lastPhoto.sort_order + 1 : 1;
    }

    // Create database record
    const photo = await this.prisma.roomPhoto.create({
      data: {
        room_id: roomId,
        image_url: `/uploads/rooms/${file.filename}`,
        sort_order: sortOrder,
      },
    });

    return {
      id: photo.id,
      room_id: photo.room_id,
      image_url: photo.image_url,
      sort_order: photo.sort_order,
    };
  }

  async deleteRoomImage(
    roomId: string,
    imageId: string,
  ): Promise<{ message: string }> {
    // Check if room exists
    const room = await this.prisma.room.findUnique({
      where: { id: roomId },
    });

    if (!room) {
      throw new NotFoundException('Room not found');
    }

    // Find the image
    const photo = await this.prisma.roomPhoto.findUnique({
      where: { id: imageId },
    });

    if (!photo || photo.room_id !== roomId) {
      throw new NotFoundException('Image not found');
    }

    // Delete the file
    try {
      await fs.unlink(join(process.cwd(), photo.image_url));
    } catch {
      // Continue even if file deletion fails
      console.warn(`Failed to delete image file: ${photo.image_url}`);
    }

    // Delete database record
    await this.prisma.roomPhoto.delete({
      where: { id: imageId },
    });

    return {
      message: 'Image deleted successfully',
    };
  }

  async updateRoomImageOrder(
    roomId: string,
    imageId: string,
    updateOrderDto: UpdateRoomImageOrderDto,
  ): Promise<RoomImageUploadResponseDto> {
    // Check if room exists
    const room = await this.prisma.room.findUnique({
      where: { id: roomId },
    });

    if (!room) {
      throw new NotFoundException('Room not found');
    }

    // Find the image
    const photo = await this.prisma.roomPhoto.findUnique({
      where: { id: imageId },
    });

    if (!photo || photo.room_id !== roomId) {
      throw new NotFoundException('Image not found');
    }

    // Update sort order
    const updatedPhoto = await this.prisma.roomPhoto.update({
      where: { id: imageId },
      data: { sort_order: updateOrderDto.sort_order },
    });

    return {
      id: updatedPhoto.id,
      room_id: updatedPhoto.room_id,
      image_url: updatedPhoto.image_url,
      sort_order: updatedPhoto.sort_order,
    };
  }

  /**
   * Get platform-specific price for a room
   * @param room - Room object with platform pricing
   * @param platform - Platform to get pricing for
   * @returns Price in cents for the specified platform
   */
  getPlatformPrice(
    room: {
      base_price: number;
      airbnb_price?: number;
      booking_com_price?: number;
    },
    platform?: string,
  ): number {
    switch (platform?.toLowerCase()) {
      case 'airbnb':
        return room.airbnb_price ?? room.base_price;
      case 'booking.com':
      case 'booking_com':
        return room.booking_com_price ?? room.base_price;
      case 'website':
      case 'direct':
      default:
        return room.base_price;
    }
  }
}<|MERGE_RESOLUTION|>--- conflicted
+++ resolved
@@ -35,7 +35,7 @@
 // Define types for room with rate rules
 type RoomWithRateRules = {
   id: string;
-<<<<<<< HEAD
+
   base_price: number | { toString(): string }; // Allow Decimal from Prisma
   airbnb_price?: number | { toString(): string } | null; // Allow Decimal from Prisma
   booking_com_price?: number | { toString(): string } | null; // Allow Decimal from Prisma
@@ -43,15 +43,7 @@
     start_date: Date;
     end_date: Date;
     price_per_night: number | { toString(): string }; // Allow Decimal from Prisma
-=======
-  base_price: number;
-  airbnb_price?: number;
-  booking_com_price?: number;
-  rate_rules: {
-    start_date: Date;
-    end_date: Date;
-    price_per_night: number;
->>>>>>> d34d3887
+
     day_of_week: number[];
   }[];
 };
@@ -237,7 +229,7 @@
       const { totalCost } = this.calculateRoomPricing(
         {
           id: room.id,
-<<<<<<< HEAD
+
           base_price: this.parseDecimalToFloat(room.base_price),
           airbnb_price: room.airbnb_price !== null && room.airbnb_price !== undefined
             ? this.parseDecimalToFloat(room.airbnb_price)
@@ -248,18 +240,7 @@
           rate_rules: room.rate_rules.map((rule) => ({
             ...rule,
             price_per_night: this.parseDecimalToFloat(rule.price_per_night),
-=======
-          base_price: parseFloat(room.base_price.toString()),
-          airbnb_price: room.airbnb_price
-            ? parseFloat(room.airbnb_price.toString())
-            : undefined,
-          booking_com_price: room.booking_com_price
-            ? parseFloat(room.booking_com_price.toString())
-            : undefined,
-          rate_rules: room.rate_rules.map((rule) => ({
-            ...rule,
-            price_per_night: parseFloat(rule.price_per_night.toString()),
->>>>>>> d34d3887
+
           })),
         },
         today,
@@ -276,17 +257,12 @@
         bed_setup: room.bed_setup || '',
         base_price: todayPrice,
         airbnb_price: room.airbnb_price
-<<<<<<< HEAD
+
           ? this.parseDecimalToFloat(room.airbnb_price)
           : undefined,
         booking_com_price: room.booking_com_price
           ? this.parseDecimalToFloat(room.booking_com_price)
-=======
-          ? parseFloat(room.airbnb_price.toString())
-          : undefined,
-        booking_com_price: room.booking_com_price
-          ? parseFloat(room.booking_com_price.toString())
->>>>>>> d34d3887
+
           : undefined,
         max_capacity: room.max_capacity,
         amenities: room.amenities || [],
@@ -402,11 +378,8 @@
           check_in_date: booking.check_in_date.toISOString().split('T')[0], // Format as YYYY-MM-DD
           check_out_date: booking.check_out_date.toISOString().split('T')[0], // Format as YYYY-MM-DD
           status: booking.status,
-<<<<<<< HEAD
+
           total_cost: this.parseDecimalToFloat(booking.total_cost),
-=======
-          total_cost: booking.total_cost, // Already converted to number
->>>>>>> d34d3887
         }),
       ),
       airbnb_availability: room.airbnb_availability || [],
@@ -623,7 +596,7 @@
       const { totalCost, basePrice } = this.calculateRoomPricing(
         {
           id: room.id,
-<<<<<<< HEAD
+
           base_price: this.parseDecimalToFloat(room.base_price),
           airbnb_price: room.airbnb_price !== null && room.airbnb_price !== undefined
             ? this.parseDecimalToFloat(room.airbnb_price)
@@ -631,15 +604,7 @@
           booking_com_price: room.booking_com_price !== null && room.booking_com_price !== undefined
             ? this.parseDecimalToFloat(room.booking_com_price)
             : null,
-=======
-          base_price: parseFloat(room.base_price.toString()),
-          airbnb_price: room.airbnb_price
-            ? parseFloat(room.airbnb_price.toString())
-            : undefined,
-          booking_com_price: room.booking_com_price
-            ? parseFloat(room.booking_com_price.toString())
-            : undefined,
->>>>>>> d34d3887
+
           rate_rules: room.rate_rules.map((rule) => ({
             ...rule,
             price_per_night: this.parseDecimalToFloat(rule.price_per_night),
@@ -653,7 +618,7 @@
       // Get platform-specific price for display
       const platformPrice = this.getPlatformPrice(
         {
-<<<<<<< HEAD
+
           base_price: this.parseDecimalToFloat(room.base_price),
           airbnb_price: room.airbnb_price !== null && room.airbnb_price !== undefined
             ? this.parseDecimalToFloat(room.airbnb_price)
@@ -661,15 +626,7 @@
           booking_com_price: room.booking_com_price !== null && room.booking_com_price !== undefined
             ? this.parseDecimalToFloat(room.booking_com_price)
             : null,
-=======
-          base_price: parseFloat(room.base_price.toString()),
-          airbnb_price: room.airbnb_price
-            ? parseFloat(room.airbnb_price.toString())
-            : undefined,
-          booking_com_price: room.booking_com_price
-            ? parseFloat(room.booking_com_price.toString())
-            : undefined,
->>>>>>> d34d3887
+
         },
         platform,
       );
@@ -682,17 +639,12 @@
         bed_setup: room.bed_setup || '',
         base_price: platform ? platformPrice : basePrice,
         airbnb_price: room.airbnb_price
-<<<<<<< HEAD
+
           ? this.parseDecimalToFloat(room.airbnb_price)
           : undefined,
         booking_com_price: room.booking_com_price
           ? this.parseDecimalToFloat(room.booking_com_price)
-=======
-          ? parseFloat(room.airbnb_price.toString())
-          : undefined,
-        booking_com_price: room.booking_com_price
-          ? parseFloat(room.booking_com_price.toString())
->>>>>>> d34d3887
+
           : undefined,
         total_cost: totalCost,
         nights: nights,
@@ -736,29 +688,10 @@
     checkOut: Date,
     platform?: string,
   ): { totalCost: number; basePrice: number } {
-<<<<<<< HEAD
+
     const startTime = Date.now();
     // Early return for simple case
-=======
-    let totalCost = 0;
-    let lowestNightlyRate = Infinity;
-
-    // Get platform-specific base price
-    const platformBasePrice = this.getPlatformPrice(
-      {
-        base_price: parseFloat(room.base_price.toString()),
-        airbnb_price: room.airbnb_price
-          ? parseFloat(room.airbnb_price.toString())
-          : undefined,
-        booking_com_price: room.booking_com_price
-          ? parseFloat(room.booking_com_price.toString())
-          : undefined,
-      },
-      platform,
-    );
-
-    // If no rate rules are available, fall back to platform-specific price
->>>>>>> d34d3887
+
     if (!room.rate_rules || room.rate_rules.length === 0) {
       const nights = Math.ceil(
         (checkOut.getTime() - checkIn.getTime()) / (1000 * 60 * 60 * 24),
