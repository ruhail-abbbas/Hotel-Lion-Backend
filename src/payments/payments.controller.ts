import {
  Controller,
  Post,
  Get,
  Body,
  Query,
  Headers,
  RawBodyRequest,
  Req,
  BadRequestException,
} from '@nestjs/common';
import {
  ApiTags,
  ApiOperation,
  ApiResponse,
  ApiBody,
  ApiQuery,
  ApiHeader,
} from '@nestjs/swagger';
import { Request } from 'express';
import { PaymentsService } from './payments.service';
import { CreateCheckoutSessionDto } from './dto/create-checkout-session.dto';
import { CreateCheckoutWithBookingDto } from './dto/create-checkout-with-booking.dto';
import {
  CheckoutSessionResponseDto,
  PaymentSuccessResponseDto,
} from './dto/payment-response.dto';

@ApiTags('Payments')
@Controller('api/v1/payments')
export class PaymentsController {
  constructor(private readonly paymentsService: PaymentsService) {}

  @Post('create-checkout-with-booking')
  @ApiOperation({
    summary: 'Create Stripe checkout session with booking details',
    description:
      'Create a Stripe Checkout session with all booking details. Booking will be created in database only after successful payment.',
  })
  @ApiBody({
    type: CreateCheckoutWithBookingDto,
    description: 'Booking and checkout session details',
  })
  @ApiResponse({
    status: 201,
    description: 'Checkout session created successfully',
    type: CheckoutSessionResponseDto,
  })
  @ApiResponse({
    status: 400,
    description: 'Invalid booking details or room not available',
  })
  @ApiResponse({
    status: 500,
    description: 'Failed to create checkout session',
  })
  async createCheckoutWithBooking(
    @Body() createBookingDto: CreateCheckoutWithBookingDto,
  ): Promise<CheckoutSessionResponseDto> {
    return this.paymentsService.createCheckoutWithBooking(createBookingDto);
  }

  @Post('create-checkout-session')
  @ApiOperation({
    summary: 'Create Stripe checkout session',
    description:
      'Create a Stripe Checkout session for a pending booking. Returns a URL to redirect the user to complete payment.',
  })
  @ApiBody({
    type: CreateCheckoutSessionDto,
    description: 'Checkout session details',
  })
  @ApiResponse({
    status: 201,
    description: 'Checkout session created successfully',
    type: CheckoutSessionResponseDto,
  })
  @ApiResponse({
    status: 400,
    description: 'Invalid booking ID or booking not in pending status',
  })
  @ApiResponse({
    status: 500,
    description: 'Failed to create checkout session',
  })
  async createCheckoutSession(
    @Body() createSessionDto: CreateCheckoutSessionDto,
  ): Promise<CheckoutSessionResponseDto> {
    return this.paymentsService.createCheckoutSession(createSessionDto);
  }

  @Post('stripe-webhook')
  @ApiOperation({
    summary: 'Handle Stripe webhooks',
    description:
      'Endpoint for Stripe to send webhook events. Handles payment confirmations and failures.',
  })
  @ApiHeader({
    name: 'stripe-signature',
    description: 'Stripe webhook signature for verification',
    required: true,
  })
  @ApiResponse({
    status: 200,
    description: 'Webhook processed successfully',
  })
  @ApiResponse({
    status: 400,
    description: 'Invalid webhook signature or payload',
  })
  async handleStripeWebhook(
    @Headers('stripe-signature') signature: string,
    @Req() request: RawBodyRequest<Request>,
  ): Promise<{ received: boolean }> {
    if (!signature) {
      throw new BadRequestException('Missing stripe-signature header');
    }

    if (!request.rawBody) {
      throw new BadRequestException('Missing request body');
    }

    await this.paymentsService.handleStripeWebhook(signature, request.rawBody);
    return { received: true };
  }

  @Get('success')
  @ApiOperation({
    summary: 'Get payment success details',
    description:
      'Retrieve payment success information using the Stripe session ID. Called after successful payment redirect.',
  })
  @ApiQuery({
    name: 'session_id',
    description: 'Stripe checkout session ID from success URL',
    required: true,
    type: 'string',
  })
  @ApiResponse({
    status: 200,
    description: 'Payment success details retrieved',
    type: PaymentSuccessResponseDto,
  })
  @ApiResponse({
    status: 400,
    description: 'Invalid or missing session ID',
  })
  async getPaymentSuccess(
    @Query('session_id') sessionId: string,
  ): Promise<PaymentSuccessResponseDto> {
    if (!sessionId) {
      throw new BadRequestException('session_id query parameter is required');
    }

    return this.paymentsService.getPaymentSuccess(sessionId);
  }

  @Get('cancel')
  @ApiOperation({
    summary: 'Handle payment cancellation',
    description:
      'Endpoint called when user cancels payment. Returns information about the cancelled session.',
  })
  @ApiQuery({
    name: 'session_id',
    description: 'Stripe checkout session ID (optional)',
    required: false,
    type: 'string',
  })
  @ApiResponse({
    status: 200,
    description: 'Payment cancellation handled',
  })
<<<<<<< HEAD
  handlePaymentCancel(
    @Query('session_id') sessionId?: string,
  ): Promise<{ message: string; session_id?: string }> {
    return Promise.resolve({
=======
  handlePaymentCancel(@Query('session_id') sessionId?: string): {
    message: string;
    session_id?: string;
  } {
    return {
>>>>>>> d34d3887
      message:
        'Payment was cancelled. You can retry payment or return to booking.',
      ...(sessionId && { session_id: sessionId }),
    });
  }
}<|MERGE_RESOLUTION|>--- conflicted
+++ resolved
@@ -171,18 +171,12 @@
     status: 200,
     description: 'Payment cancellation handled',
   })
-<<<<<<< HEAD
+
   handlePaymentCancel(
     @Query('session_id') sessionId?: string,
   ): Promise<{ message: string; session_id?: string }> {
     return Promise.resolve({
-=======
-  handlePaymentCancel(@Query('session_id') sessionId?: string): {
-    message: string;
-    session_id?: string;
-  } {
-    return {
->>>>>>> d34d3887
+
       message:
         'Payment was cancelled. You can retry payment or return to booking.',
       ...(sessionId && { session_id: sessionId }),
