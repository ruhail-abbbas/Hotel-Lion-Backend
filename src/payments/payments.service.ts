import {
  Injectable,
  BadRequestException,
  InternalServerErrorException,
  Logger,
} from '@nestjs/common';
import { ConfigService } from '@nestjs/config';
import Stripe from 'stripe';
import { PrismaService } from '../prisma/prisma.service';
import { CreateCheckoutSessionDto } from './dto/create-checkout-session.dto';
import { CreateCheckoutWithBookingDto } from './dto/create-checkout-with-booking.dto';
import {
  CheckoutSessionResponseDto,
  PaymentSuccessResponseDto,
} from './dto/payment-response.dto';

@Injectable()
export class PaymentsService {
  private readonly logger = new Logger(PaymentsService.name);
  private readonly stripe: Stripe;

  constructor(
    private readonly configService: ConfigService,
    private readonly prisma: PrismaService,
  ) {
    const stripeSecretKey = this.configService.get<string>('STRIPE_SECRET_KEY');
    if (!stripeSecretKey) {
      throw new Error('STRIPE_SECRET_KEY environment variable is required');
    }

    this.stripe = new Stripe(stripeSecretKey, {
      apiVersion: '2025-06-30.basil',
    });
  }

  async createCheckoutWithBooking(
    createBookingDto: CreateCheckoutWithBookingDto,
  ): Promise<CheckoutSessionResponseDto> {
    const {
      room_id,
      guest_name,
      guest_email,
      check_in_date,
      check_out_date,
      guest_contact,
      source,
      adults,
      infants,
      success_url,
      cancel_url,
    } = createBookingDto;

    try {
      // Convert string dates to Date objects for validation
      const checkInDate = new Date(check_in_date);
      const checkOutDate = new Date(check_out_date);

      // Validate dates
      this.validateBookingDates(checkInDate, checkOutDate);

      // Check if room exists and get pricing
      const room = await this.prisma.room.findUnique({
        where: { id: room_id },
        include: {
          rate_rules: {
            orderBy: {
              price_per_night: 'desc',
            },
          },
          hotel: {
            select: {
              name: true,
            },
          },
        },
      });

      if (!room) {
        throw new BadRequestException('Room not found');
      }

      // Check room availability (without creating booking)
      await this.checkRoomAvailability(room_id, checkInDate, checkOutDate);

      // Calculate pricing using proper rate rules logic
      const nights = Math.ceil(
        (checkOutDate.getTime() - checkInDate.getTime()) /
          (1000 * 60 * 60 * 24),
      );

<<<<<<< HEAD
      // Calculate pricing with rate rules (matching RoomsService logic)
      const basePrice = parseFloat(room.base_price.toString());

      // Get platform-specific base price
      let platformBasePrice = basePrice;
      switch (source?.toLowerCase()) {
        case 'airbnb':
          platformBasePrice = room.airbnb_price
            ? parseFloat(room.airbnb_price.toString())
            : basePrice;
          break;
        case 'booking.com':
        case 'booking_com':
          platformBasePrice = room.booking_com_price
            ? parseFloat(room.booking_com_price.toString())
            : basePrice;
          break;
        default:
          platformBasePrice = basePrice;
      }

      // Pre-filter applicable rate rules
      const checkInTime = checkInDate.getTime();
      const checkOutTime = checkOutDate.getTime();

      const applicableRateRules = room.rate_rules
        .filter((rateRule) => {
          const ruleStartTime = new Date(rateRule.start_date).getTime();
          const ruleEndTime = new Date(rateRule.end_date).getTime();
          return ruleStartTime <= checkOutTime && ruleEndTime >= checkInTime;
        })
        .map((rule) => ({
          price_per_night: parseFloat(rule.price_per_night.toString()),
          day_of_week: rule.day_of_week,
          isGeneral: rule.day_of_week.length === 7,
        }));

      // Separate general and day-specific rules
      const generalRule = applicableRateRules.find((rule) => rule.isGeneral);
      const daySpecificRules = applicableRateRules.filter(
        (rule) => !rule.isGeneral,
      );

      // Create day-of-week lookup map
      const daySpecificLookup = new Map<number, number>();
      for (const rule of daySpecificRules) {
        for (const day of rule.day_of_week) {
          const currentPremium = daySpecificLookup.get(day) || 0;
          daySpecificLookup.set(
            day,
            Math.max(currentPremium, rule.price_per_night),
          );
        }
      }

      let totalRoomCost = 0;

      // Calculate cost for each night with rate rules
      for (let i = 0; i < nights; i++) {
        const currentDate = new Date(checkInDate);
        currentDate.setDate(checkInDate.getDate() + i);
        const dayOfWeek = currentDate.getDay();

        // Start with platform base price
        let nightRate = platformBasePrice;

        // Apply general rule if exists
        if (generalRule) {
          nightRate = basePrice + generalRule.price_per_night;
        }

        // Apply day-specific rule if exists (overrides general)
        const daySpecificPremium = daySpecificLookup.get(dayOfWeek);
        if (daySpecificPremium !== undefined) {
          nightRate = basePrice + daySpecificPremium;
        }

        totalRoomCost += nightRate;
      }

      const cleaningFeeCents = parseFloat((room.cleaning_fee || 0).toString());
      const totalCostCents = Math.round(totalRoomCost + cleaningFeeCents); // Total in cents for Stripe

      // Debug logging
      this.logger.log(
        `Payment calculation: basePrice=${basePrice}, platformBasePrice=${platformBasePrice}, nights=${nights}, totalRoomCost=${totalRoomCost}, cleaningFee=${cleaningFeeCents}, totalCostCents=${totalCostCents}`,
      );
      this.logger.log(
        `Rate rules applied: general=${!!generalRule}, daySpecific=${daySpecificRules.length}, applicableRules=${applicableRateRules.length}`,
      );

=======
      // All prices are now in euros (no cents)
      const basePriceEuros = parseFloat((room.base_price || 0).toString());
      const cleaningFeeEuros = parseFloat((room.cleaning_fee || 0).toString());
      const totalCostEuros = basePriceEuros * nights + cleaningFeeEuros;
      const totalCostCents = Math.round(totalCostEuros * 100); // Convert to cents only for Stripe

>>>>>>> d34d3887
      // Generate a temporary booking reference for tracking
      const tempBookingRef = `TEMP-${Date.now()}-${Math.random().toString(36).substr(2, 9)}`;

      // Create Stripe checkout session with all booking details in metadata
      const session = await this.stripe.checkout.sessions.create({
        payment_method_types: ['card'],
        line_items: [
          {
            price_data: {
              currency: 'eur',

              product_data: {
                name: `${room.hotel.name} - Suite ${room.name}`,
                description: `${nights} night${nights > 1 ? 's' : ''} • ${check_in_date} to ${check_out_date}`,
              },

              unit_amount: totalCostCents, // Amount in cents for EUR
            },
            quantity: 1,
          },
        ],
        mode: 'payment',
        success_url: `${success_url}?session_id={CHECKOUT_SESSION_ID}`,
        cancel_url: cancel_url,
        metadata: {
          // Store all booking details in metadata for webhook processing
          temp_booking_ref: tempBookingRef,
          room_id: room_id,
          guest_name: guest_name,
          guest_email: guest_email,
          check_in_date: check_in_date,
          check_out_date: check_out_date,
          guest_contact: guest_contact || '',
          source: source || 'Website',
          adults: adults.toString(),
          infants: infants.toString(),

          total_cost: totalCostCents.toString(),

          hotel_name: room.hotel.name,
          room_name: room.name,
        },
        customer_email: guest_email,
        payment_intent_data: {
          metadata: {
            temp_booking_ref: tempBookingRef,
            room_id: room_id,
          },
        },
        billing_address_collection: 'required',
        automatic_tax: {
          enabled: true,
        },
        allow_promotion_codes: false,
        expires_at: Math.floor(Date.now() / 1000) + 3600, // 1 hour from now
      });

      this.logger.log(
        `Created Stripe checkout session ${session.id} for room ${room_id} (${tempBookingRef})`,
      );

      if (!session.url) {
        throw new InternalServerErrorException(
          'Failed to generate checkout URL',
        );
      }

      return {
        session_id: session.id,
        checkout_url: session.url,
        booking_id: tempBookingRef, // Return temp ref instead of actual booking ID
      };
    } catch (error) {
      this.logger.error(
        `Failed to create checkout session for room ${room_id}:`,
        error,
      );

      if (error instanceof BadRequestException) {
        throw error;
      }

      throw new InternalServerErrorException(
        'Failed to create checkout session',
      );
    }
  }

  async createCheckoutSession(
    createSessionDto: CreateCheckoutSessionDto,
  ): Promise<CheckoutSessionResponseDto> {
    const { booking_id, success_url, cancel_url } = createSessionDto;

    try {
      // Fetch booking details with room information
      const booking = await this.prisma.booking.findUnique({
        where: { id: booking_id },
        include: {
          room: {
            select: {
              name: true,
              hotel: {
                select: {
                  name: true,
                },
              },
            },
          },
        },
      });

      if (!booking) {
        throw new BadRequestException('Booking not found');
      }

      if (booking.status !== 'pending') {
        throw new BadRequestException('Only pending bookings can be paid for');
      }

      // Calculate nights
      const checkIn = new Date(booking.check_in_date);
      const checkOut = new Date(booking.check_out_date);
      const nights = Math.ceil(
        (checkOut.getTime() - checkIn.getTime()) / (1000 * 60 * 60 * 24),
      );

      // Create Stripe checkout session
      const session = await this.stripe.checkout.sessions.create({
        payment_method_types: ['card'],
        line_items: [
          {
            price_data: {
              currency: 'eur',

              product_data: {
                name: `${booking.room.hotel.name} - Suite ${booking.room.name}`,
                description: `${nights} night${nights > 1 ? 's' : ''} • ${booking.check_in_date.toISOString().split('T')[0]} to ${booking.check_out_date.toISOString().split('T')[0]}`,
                metadata: {
                  room_name: booking.room.name,
                  hotel_name: booking.room.hotel.name,
                  check_in: booking.check_in_date.toISOString().split('T')[0],
                  check_out: booking.check_out_date.toISOString().split('T')[0],
                  nights: nights.toString(),
                },
              },

              unit_amount: Math.round(
<<<<<<< HEAD
                parseFloat(booking.total_cost.toString()),
              ), // Value already in cents
=======
                parseFloat(booking.total_cost.toString()) * 100,
              ), // Convert euros to cents for Stripe
>>>>>>> d34d3887
            },
            quantity: 1,
          },
        ],
        mode: 'payment',
        success_url: `${success_url}?session_id={CHECKOUT_SESSION_ID}`,
        cancel_url: cancel_url,
        metadata: {
          booking_id: booking.id,
          reference_number: booking.reference_number,
          guest_name: booking.guest_name,
          guest_email: booking.guest_email,
        },
        customer_email: booking.guest_email,
        payment_intent_data: {
          metadata: {
            booking_id: booking.id,
            reference_number: booking.reference_number,
          },
        },
        billing_address_collection: 'required',
        automatic_tax: {
          enabled: true,
        },
        allow_promotion_codes: false,
        expires_at: Math.floor(Date.now() / 1000) + 3600, // 1 hour from now
      });

      this.logger.log(
        `Created Stripe checkout session ${session.id} for booking ${booking_id}`,
      );

      if (!session.url) {
        throw new InternalServerErrorException(
          'Failed to generate checkout URL',
        );
      }

      return {
        session_id: session.id,
        checkout_url: session.url,
        booking_id: booking.id,
      };
    } catch (error) {
      this.logger.error(
        `Failed to create checkout session for booking ${booking_id}:`,
        error,
      );

      if (error instanceof BadRequestException) {
        throw error;
      }

      throw new InternalServerErrorException(
        'Failed to create checkout session',
      );
    }
  }

  async handleStripeWebhook(signature: string, payload: Buffer): Promise<void> {
    const webhookSecret = this.configService.get<string>(
      'STRIPE_WEBHOOK_SECRET',
    );
    if (!webhookSecret) {
      throw new Error('STRIPE_WEBHOOK_SECRET environment variable is required');
    }

    let event: Stripe.Event;

    try {
      event = this.stripe.webhooks.constructEvent(
        payload,
        signature,
        webhookSecret,
      );
    } catch (err) {
      this.logger.error(
<<<<<<< HEAD
        `Webhook signature verification failed: ${(err as Error).message}`,
=======
        `Webhook signature verification failed: ${err instanceof Error ? err.message : String(err)}`,
>>>>>>> d34d3887
      );
      throw new BadRequestException('Invalid webhook signature');
    }

    this.logger.log(`Received Stripe webhook event: ${event.type}`);

    try {
      switch (event.type) {
        case 'checkout.session.completed':
          await this.handleCheckoutSessionCompleted(event.data.object);
          break;
        case 'payment_intent.succeeded':
<<<<<<< HEAD
          await this.handlePaymentIntentSucceeded(event.data.object);
          break;
        case 'payment_intent.payment_failed':
          await this.handlePaymentIntentFailed(event.data.object);
=======
          this.handlePaymentIntentSucceeded(event.data.object);
          break;
        case 'payment_intent.payment_failed':
          this.handlePaymentIntentFailed(event.data.object);
>>>>>>> d34d3887
          break;
        default:
          this.logger.warn(`Unhandled webhook event type: ${event.type}`);
      }
    } catch (error) {
      this.logger.error(`Error handling webhook event ${event.type}:`, error);
      throw new InternalServerErrorException('Webhook processing failed');
    }
  }

  private async handleCheckoutSessionCompleted(
    session: Stripe.Checkout.Session,
  ): Promise<void> {
    const tempBookingRef = session.metadata?.temp_booking_ref;
    const existingBookingId = session.metadata?.booking_id;

    // Handle both old flow (existing booking) and new flow (create booking from metadata)
    if (existingBookingId) {
      // Old flow: Update existing booking
      await this.handleExistingBookingPayment(session, existingBookingId);
    } else if (tempBookingRef) {
      // New flow: Create booking from metadata
      await this.handleNewBookingPayment(session, tempBookingRef);
    } else {
      this.logger.error(
        'No booking_id or temp_booking_ref found in checkout session metadata',
      );
      return;
    }
  }

  private async handleExistingBookingPayment(
    session: Stripe.Checkout.Session,
    bookingId: string,
  ): Promise<void> {
    this.logger.log(
      `Processing successful checkout for existing booking ${bookingId}`,
    );

    try {
      await this.prisma.$transaction(async (tx) => {
        // Update booking status to confirmed
        await tx.booking.update({
          where: { id: bookingId },
          data: { status: 'confirmed' },
        });

        // Create payment record
        await tx.payment.create({
          data: {
            booking_id: bookingId,
            amount: session.amount_total || 0, // Keep in cents to match database storage
            payment_method: 'Card',
            identifier: session.payment_intent as string,
          },
        });

        this.logger.log(`Successfully confirmed existing booking ${bookingId}`);
      });
    } catch (error) {
      this.logger.error(
        `Failed to process existing booking ${bookingId}:`,
        error,
      );
      throw error;
    }
  }

  private async handleNewBookingPayment(
    session: Stripe.Checkout.Session,
    tempBookingRef: string,
  ): Promise<void> {
    this.logger.log(
      `Creating new booking from successful payment (${tempBookingRef})`,
    );

    try {
      const metadata = session.metadata;
      if (!metadata) {
        throw new Error('No metadata found in session');
      }

      // Extract booking details from metadata
      const roomId = metadata.room_id;
      const guestName = metadata.guest_name;
      const guestEmail = metadata.guest_email;
      const checkInDate = new Date(metadata.check_in_date);
      const checkOutDate = new Date(metadata.check_out_date);
      const guestContact = metadata.guest_contact || null;
      const source = metadata.source || 'Website';

<<<<<<< HEAD
      const totalCostCents = parseFloat(metadata.total_cost);
=======
      const totalCost = parseFloat(metadata.total_cost);
>>>>>>> d34d3887

      // Generate real booking reference
      const referenceNumber = await this.generateBookingReference();

      await this.prisma.$transaction(async (tx) => {
        // Check room availability one more time before creating booking
        const overlappingBookings = await tx.booking.findMany({
          where: {
            room_id: roomId,
            status: {
              in: ['pending', 'confirmed'],
            },
            OR: [
              {
                AND: [
                  { check_in_date: { gte: checkInDate } },
                  { check_in_date: { lt: checkOutDate } },
                ],
              },
              {
                AND: [
                  { check_out_date: { gt: checkInDate } },
                  { check_out_date: { lte: checkOutDate } },
                ],
              },
              {
                AND: [
                  { check_in_date: { lte: checkInDate } },
                  { check_out_date: { gte: checkOutDate } },
                ],
              },
            ],
          },
        });

        if (overlappingBookings.length > 0) {
          throw new Error('Room is no longer available');
        }

        // Create the booking with confirmed status (since payment already succeeded)
        const booking = await tx.booking.create({
          data: {
            room_id: roomId,
            reference_number: referenceNumber,
            guest_name: guestName,
            guest_contact: guestContact,
            guest_email: guestEmail,
            check_in_date: checkInDate,
            check_out_date: checkOutDate,

            total_cost: totalCostCents, // Already in cents

            source: source,
            status: 'confirmed', // Directly confirmed since payment succeeded
          },
        });

        // Create payment record
        await tx.payment.create({
          data: {
            booking_id: booking.id,
            amount: session.amount_total || 0, // Keep in cents to match database storage
            payment_method: 'Card',
            identifier: session.payment_intent as string,
          },
        });

        this.logger.log(
          `Successfully created and confirmed booking ${booking.id} (${referenceNumber}) from payment`,
        );
      });
    } catch (error) {
      this.logger.error(
        `Failed to create booking from payment (${tempBookingRef}):`,
        error,
      );
      throw error;
    }
  }

  private handlePaymentIntentSucceeded(
    paymentIntent: Stripe.PaymentIntent,
  ): void {
    const bookingId = paymentIntent.metadata?.booking_id;
    if (bookingId) {
      this.logger.log(`Payment succeeded for booking ${bookingId}`);
      // Additional logic can be added here if needed
    }
    return Promise.resolve();
  }

<<<<<<< HEAD
  private handlePaymentIntentFailed(
    paymentIntent: Stripe.PaymentIntent,
  ): Promise<void> {
=======
  private handlePaymentIntentFailed(paymentIntent: Stripe.PaymentIntent): void {
>>>>>>> d34d3887
    const bookingId = paymentIntent.metadata?.booking_id;
    if (bookingId) {
      this.logger.warn(`Payment failed for booking ${bookingId}`);
      // TODO: Handle failed payment (e.g., notify user, cancel booking after timeout)
    }
    return Promise.resolve();
  }

  async getPaymentSuccess(
    sessionId: string,
  ): Promise<PaymentSuccessResponseDto> {
    try {
      const session = await this.stripe.checkout.sessions.retrieve(sessionId);

      // Handle both old flow (booking_id) and new flow (temp_booking_ref)
      let bookingId = session.metadata?.booking_id;

      if (!bookingId && session.metadata?.temp_booking_ref) {
        // New flow: find the actual booking created from this payment
        const payment = await this.prisma.payment.findFirst({
          where: {
            identifier: session.payment_intent as string,
          },
          include: {
            booking: true,
          },
        });

        if (payment?.booking) {
          bookingId = payment.booking.id;
        }
      }

      if (!bookingId) {
        throw new BadRequestException(
          'Invalid session or missing booking information',
        );
      }

      return {
        message: 'Payment completed successfully',
        booking_id: bookingId,

        amount_paid: parseFloat(((session.amount_total || 0) / 100).toFixed(2)), // Convert cents to euros for display

        payment_intent_id: session.payment_intent as string,
      };
    } catch (error) {
      this.logger.error(
        `Failed to retrieve payment success data for session ${sessionId}:`,
        error,
      );
      throw new BadRequestException('Invalid payment session');
    }
  }

  private validateBookingDates(checkInDate: Date, checkOutDate: Date): void {
    const today = new Date();
    today.setHours(0, 0, 0, 0);

    // Check if check-in date is not in the past
    if (checkInDate < today) {
      throw new BadRequestException('Check-in date cannot be in the past');
    }

    // Check if check-out date is after check-in date
    if (checkOutDate <= checkInDate) {
      throw new BadRequestException(
        'Check-out date must be after check-in date',
      );
    }

    // Check if booking is not too far in the future (optional: 2 years max)
    const maxFutureDate = new Date();
    maxFutureDate.setFullYear(today.getFullYear() + 2);
    if (checkInDate > maxFutureDate) {
      throw new BadRequestException(
        'Check-in date cannot be more than 2 years in the future',
      );
    }
  }

  private async checkRoomAvailability(
    roomId: string,
    checkInDate: Date,
    checkOutDate: Date,
  ): Promise<void> {
    // Check for overlapping confirmed bookings
    const overlappingBookings = await this.prisma.booking.findMany({
      where: {
        room_id: roomId,
        status: {
          in: ['pending', 'confirmed'], // Exclude cancelled bookings
        },
        OR: [
          // Booking starts during the requested period
          {
            AND: [
              { check_in_date: { gte: checkInDate } },
              { check_in_date: { lt: checkOutDate } },
            ],
          },
          // Booking ends during the requested period
          {
            AND: [
              { check_out_date: { gt: checkInDate } },
              { check_out_date: { lte: checkOutDate } },
            ],
          },
          // Booking spans the entire requested period
          {
            AND: [
              { check_in_date: { lte: checkInDate } },
              { check_out_date: { gte: checkOutDate } },
            ],
          },
        ],
      },
    });

    if (overlappingBookings.length > 0) {
      throw new BadRequestException(
        `Room is not available for the selected dates. Conflicting booking reference: ${overlappingBookings[0].reference_number}`,
      );
    }

    // Check for blocked dates
    const blockedDates = await this.prisma.blockedDate.findMany({
      where: {
        room_id: roomId,
        blocked_date: {
          gte: checkInDate,
          lt: checkOutDate,
        },
      },
    });

    if (blockedDates.length > 0) {
      throw new BadRequestException(
        `Room is blocked for some of the selected dates. First blocked date: ${blockedDates[0].blocked_date.toISOString().split('T')[0]}`,
      );
    }
  }

  private async generateBookingReference(): Promise<string> {
    const currentYear = new Date().getFullYear();
    const prefix = `BK-${currentYear}-`;

    // Find the highest existing reference number for this year
    const lastBooking = await this.prisma.booking.findFirst({
      where: {
        reference_number: {
          startsWith: prefix,
        },
      },
      orderBy: {
        reference_number: 'desc',
      },
    });

    let nextNumber = 1;
    if (lastBooking) {
      const lastNumber = parseInt(
        lastBooking.reference_number.replace(prefix, ''),
        10,
      );
      nextNumber = lastNumber + 1;
    }

    // Pad with zeros to make it 4 digits
    const paddedNumber = nextNumber.toString().padStart(4, '0');
    return `${prefix}${paddedNumber}`;
  }
}<|MERGE_RESOLUTION|>--- conflicted
+++ resolved
@@ -88,7 +88,6 @@
           (1000 * 60 * 60 * 24),
       );
 
-<<<<<<< HEAD
       // Calculate pricing with rate rules (matching RoomsService logic)
       const basePrice = parseFloat(room.base_price.toString());
 
@@ -180,14 +179,7 @@
         `Rate rules applied: general=${!!generalRule}, daySpecific=${daySpecificRules.length}, applicableRules=${applicableRateRules.length}`,
       );
 
-=======
-      // All prices are now in euros (no cents)
-      const basePriceEuros = parseFloat((room.base_price || 0).toString());
-      const cleaningFeeEuros = parseFloat((room.cleaning_fee || 0).toString());
-      const totalCostEuros = basePriceEuros * nights + cleaningFeeEuros;
-      const totalCostCents = Math.round(totalCostEuros * 100); // Convert to cents only for Stripe
-
->>>>>>> d34d3887
+
       // Generate a temporary booking reference for tracking
       const tempBookingRef = `TEMP-${Date.now()}-${Math.random().toString(36).substr(2, 9)}`;
 
@@ -335,13 +327,10 @@
               },
 
               unit_amount: Math.round(
-<<<<<<< HEAD
+
                 parseFloat(booking.total_cost.toString()),
               ), // Value already in cents
-=======
-                parseFloat(booking.total_cost.toString()) * 100,
-              ), // Convert euros to cents for Stripe
->>>>>>> d34d3887
+
             },
             quantity: 1,
           },
@@ -419,11 +408,9 @@
       );
     } catch (err) {
       this.logger.error(
-<<<<<<< HEAD
+
         `Webhook signature verification failed: ${(err as Error).message}`,
-=======
-        `Webhook signature verification failed: ${err instanceof Error ? err.message : String(err)}`,
->>>>>>> d34d3887
+
       );
       throw new BadRequestException('Invalid webhook signature');
     }
@@ -436,17 +423,12 @@
           await this.handleCheckoutSessionCompleted(event.data.object);
           break;
         case 'payment_intent.succeeded':
-<<<<<<< HEAD
+
           await this.handlePaymentIntentSucceeded(event.data.object);
           break;
         case 'payment_intent.payment_failed':
           await this.handlePaymentIntentFailed(event.data.object);
-=======
-          this.handlePaymentIntentSucceeded(event.data.object);
-          break;
-        case 'payment_intent.payment_failed':
-          this.handlePaymentIntentFailed(event.data.object);
->>>>>>> d34d3887
+
           break;
         default:
           this.logger.warn(`Unhandled webhook event type: ${event.type}`);
@@ -538,11 +520,8 @@
       const guestContact = metadata.guest_contact || null;
       const source = metadata.source || 'Website';
 
-<<<<<<< HEAD
       const totalCostCents = parseFloat(metadata.total_cost);
-=======
-      const totalCost = parseFloat(metadata.total_cost);
->>>>>>> d34d3887
+
 
       // Generate real booking reference
       const referenceNumber = await this.generateBookingReference();
@@ -634,13 +613,11 @@
     return Promise.resolve();
   }
 
-<<<<<<< HEAD
+
   private handlePaymentIntentFailed(
     paymentIntent: Stripe.PaymentIntent,
   ): Promise<void> {
-=======
-  private handlePaymentIntentFailed(paymentIntent: Stripe.PaymentIntent): void {
->>>>>>> d34d3887
+
     const bookingId = paymentIntent.metadata?.booking_id;
     if (bookingId) {
       this.logger.warn(`Payment failed for booking ${bookingId}`);
