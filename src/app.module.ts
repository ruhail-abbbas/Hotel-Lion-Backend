--- conflicted
+++ resolved
@@ -12,11 +12,9 @@
 import { BookingsModule } from './bookings/bookings.module';
 import { HotelsModule } from './hotels/hotels.module';
 import { CleaningModule } from './cleaning/cleaning.module';
-<<<<<<< HEAD
 import { PaymentsModule } from './payments/payments.module';
-=======
 import { AirbnbModule } from './airbnb/airbnb.module';
->>>>>>> e4a36d07
+
 
 @Module({
   imports: [
@@ -31,11 +29,8 @@
     BookingsModule,
     HotelsModule,
     CleaningModule,
-<<<<<<< HEAD
     PaymentsModule,
-=======
     AirbnbModule,
->>>>>>> e4a36d07
   ],
   controllers: [AppController],
   providers: [AppService],
