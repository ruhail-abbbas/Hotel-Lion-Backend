--- conflicted
+++ resolved
@@ -19,13 +19,11 @@
       transform: true,
     }),
   );
-<<<<<<< HEAD
 
   // Global performance monitoring
   const performanceInterceptor = app.get(PerformanceInterceptor);
   app.useGlobalInterceptors(performanceInterceptor);
-=======
->>>>>>> d34d3887
+
 
   // Serve static files from uploads directory
   app.useStaticAssets(join(__dirname, '..', 'uploads'), {
