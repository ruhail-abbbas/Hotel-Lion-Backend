// This is your Prisma schema file,
// learn more about it in the docs: https://pris.ly/d/prisma-schema

generator client {
  provider      = "prisma-client-js"
  binaryTargets = ["native", "debian-openssl-3.0.x"]
}

datasource db {
  provider = "postgresql"
  url      = env("DATABASE_URL")
}

// Enums
enum UserRole {
  admin
  cleaning
}

enum PaymentMethod {
  Card
  Cash
}

enum RoomStatus {
  available
  out_of_service
  cleaning
}

enum BookingStatus {
  pending
  confirmed
  cancelled
}

enum AdjustmentType {
  percentage
  fixed
}

// Models
model User {
  id           String    @id @default(uuid()) @db.Uuid
  email        String    @unique
  phone        String?
  password_hash String
  role         UserRole
  created_at   DateTime  @default(now())
  updated_at   DateTime  @updatedAt

  // Relationships
  hotel_users     HotelUsersPivot[]
  refresh_tokens  RefreshToken[]

  @@map("users")
}

model Hotel {
  id                    String    @id @default(uuid()) @db.Uuid
  name                  String
  location              String
  contact_info          Json?
  policies              String?
  default_checkin_time  String?
  default_checkout_time String?
  created_at            DateTime  @default(now())
  updated_at            DateTime  @updatedAt

  // Relationships
  rooms           Room[]
  hotel_users     HotelUsersPivot[]
  airbnb_listings AirbnbListing[]

  @@map("hotels")
}

model HotelUsersPivot {
  id       String @id @default(uuid()) @db.Uuid
  user_id  String @db.Uuid
  hotel_id String @db.Uuid

  // Relationships
  user  User  @relation(fields: [user_id], references: [id], onDelete: Cascade)
  hotel Hotel @relation(fields: [hotel_id], references: [id], onDelete: Cascade)

  @@unique([user_id, hotel_id])
  @@map("hotel_users_pivot")
}

model AirbnbListing {
  id          String   @id @default(uuid()) @db.Uuid
  hotel_id    String   @db.Uuid
  room_id     String   @db.Uuid
  listing_url String   @unique
  title       String?
  is_active   Boolean  @default(true)
  created_at  DateTime @default(now())
  updated_at  DateTime @updatedAt

  // Relationships
  hotel Hotel @relation(fields: [hotel_id], references: [id], onDelete: Cascade)
  room  Room  @relation(fields: [room_id], references: [id], onDelete: Cascade)

  @@index([hotel_id])
  @@index([room_id])
  @@index([listing_url])
  @@map("airbnb_listings")
}

model Room {
  id                String     @id @default(uuid()) @db.Uuid
  hotel_id          String     @db.Uuid
  name              String
  description       String?
  size_sqm          Int?
  bed_setup         String?
  base_price        Decimal    @db.Decimal(10,2) // Price in euros (for website/direct bookings)
  airbnb_price      Decimal?   @db.Decimal(10,2) // Price in euros for Airbnb (optional - defaults to base_price if null)
  booking_com_price Decimal?   @db.Decimal(10,2) // Price in euros for Booking.com (optional - defaults to base_price if null)
  max_capacity      Int
  status            RoomStatus @default(available)
  amenities         Json?
  pet_fee           Decimal?   @db.Decimal(10,2) // Pet fee in euros
  minimum_nights    Int?       // Minimum nights required for booking
  cleaning_fee      Decimal?   @db.Decimal(10,2) // Cleaning fee in euros
  created_at        DateTime   @default(now())
  updated_at        DateTime   @updatedAt

  // Relationships
  hotel           Hotel           @relation(fields: [hotel_id], references: [id], onDelete: Cascade)
  bookings        Booking[]
  blocked_dates   BlockedDate[]
  room_photos     RoomPhoto[]
  rate_rules      RateRule[]
  reviews         Review[]
  airbnb_listings AirbnbListing[]

  @@index([hotel_id])
  @@map("rooms")
}

model Booking {
  id               String        @id @default(uuid()) @db.Uuid
  room_id          String        @db.Uuid
  reference_number String        @unique
  guest_name       String
  guest_contact    String?
  guest_email      String
  check_in_date    DateTime      @db.Date
  check_out_date   DateTime      @db.Date
  total_cost       Decimal       @db.Decimal(10,2) // Cost in euros
  status           BookingStatus @default(pending)
  source           String?
  created_at       DateTime      @default(now())
  updated_at       DateTime      @updatedAt

  // Relationships
  room     Room      @relation(fields: [room_id], references: [id], onDelete: Cascade)
  payments Payment[]
  review   Review?

  @@index([room_id, status])
  @@index([reference_number])
  @@map("bookings")
}

model Payment {
  id             String        @id @default(uuid()) @db.Uuid
  booking_id     String        @db.Uuid
  amount         Decimal       @db.Decimal(10,2) // Amount in euros
  payment_method PaymentMethod
  identifier     String?
  created_at     DateTime      @default(now())

  // Relationships
  booking Booking @relation(fields: [booking_id], references: [id], onDelete: Cascade)

  @@map("payments")
}

model BlockedDate {
  id           String   @id @default(uuid()) @db.Uuid
  room_id      String   @db.Uuid
  blocked_date DateTime @db.Date
  notes        String?
  created_at   DateTime @default(now())

  // Relationships
  room Room @relation(fields: [room_id], references: [id], onDelete: Cascade)

  @@unique([room_id, blocked_date])
  @@index([room_id, blocked_date])
  @@map("blocked_dates")
}

model RoomPhoto {
  id         String @id @default(uuid()) @db.Uuid
  room_id    String @db.Uuid
  image_url  String
  sort_order Int    @default(0)

  // Relationships
  room Room @relation(fields: [room_id], references: [id], onDelete: Cascade)

  @@map("room_photos")
}

model RateRule {
  id              String @id @default(uuid()) @db.Uuid
  room_id         String @db.Uuid
  start_date      DateTime @db.Date
  end_date        DateTime @db.Date
<<<<<<< HEAD
  price_per_night Int    // Premium amount in cents (added to base price)
=======
  price_per_night Decimal @db.Decimal(10,2) // Price in euros
>>>>>>> bf3d7a9d
  min_stay_nights Int?
  day_of_week     Int[]  // Array of integers (0-6, Sunday-Saturday)
  source          String?

  // Relationships
  room Room @relation(fields: [room_id], references: [id], onDelete: Cascade)

  @@index([room_id, start_date, end_date])
  @@map("rate_rules")
}

model Review {
  id           String   @id @default(uuid()) @db.Uuid
  booking_id   String   @unique @db.Uuid
  room_id      String   @db.Uuid
  rating       Int      // 1-5 scale
  comment      String?
  is_published Boolean  @default(false)
  created_at   DateTime @default(now())

  // Relationships
  booking Booking @relation(fields: [booking_id], references: [id], onDelete: Cascade)
  room    Room    @relation(fields: [room_id], references: [id], onDelete: Cascade)

  @@map("reviews")
}

model RefreshToken {
  id         String   @id @default(uuid()) @db.Uuid
  token      String   @unique
  user_id    String   @db.Uuid
  expires_at DateTime
  created_at DateTime @default(now())

  // Relationships
  user User @relation(fields: [user_id], references: [id], onDelete: Cascade)

  @@index([user_id])
  @@map("refresh_tokens")
}<|MERGE_RESOLUTION|>--- conflicted
+++ resolved
@@ -211,11 +211,7 @@
   room_id         String @db.Uuid
   start_date      DateTime @db.Date
   end_date        DateTime @db.Date
-<<<<<<< HEAD
-  price_per_night Int    // Premium amount in cents (added to base price)
-=======
   price_per_night Decimal @db.Decimal(10,2) // Price in euros
->>>>>>> bf3d7a9d
   min_stay_nights Int?
   day_of_week     Int[]  // Array of integers (0-6, Sunday-Saturday)
   source          String?
