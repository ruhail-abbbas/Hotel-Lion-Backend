--- conflicted
+++ resolved
@@ -16,9 +16,7 @@
       "Bash(npx prisma db push:*)",
       "Bash(npx prisma db seed:*)",
       "Bash(psql:*)",
-<<<<<<< HEAD
       "Bash(npx prisma:*)"
-=======
       "Bash(find:*)",
       "Bash(PGPASSWORD=newpassword psql:*)",
       "Bash(rg:*)",
@@ -26,7 +24,6 @@
       "Bash(jq:*)",
       "Bash(npx prisma migrate dev:*)",
       "Bash(npx prisma migrate reset:*)"
->>>>>>> 0dd46e5c
     ],
     "deny": []
   }
