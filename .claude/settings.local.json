{
  "permissions": {
    "allow": [
<<<<<<< HEAD
      "Bash(mkdir:*)"
=======
      "Bash(ls:*)",
      "Bash(npx prisma migrate:*)",
      "Bash(npx prisma generate:*)",
      "Bash(pnpm run:*)",
      "Bash(psql:*)",
      "Bash(PGPASSWORD=newpassword psql:*)",
      "Bash(timeout 30 npx prisma db push --skip-generate)",
      "Bash(timeout 15 npx prisma db pull --force)",
      "Bash(timeout 60 npx prisma db push --accept-data-loss)",
      "Bash(timeout:*)",
      "Bash(pnpm prisma:*)",
      "Bash(npx prisma db pull:*)",
      "Bash(grep:*)"
>>>>>>> d34d3887
    ],
    "deny": []
  }
}<|MERGE_RESOLUTION|>--- conflicted
+++ resolved
@@ -1,9 +1,8 @@
 {
   "permissions": {
     "allow": [
-<<<<<<< HEAD
+
       "Bash(mkdir:*)"
-=======
       "Bash(ls:*)",
       "Bash(npx prisma migrate:*)",
       "Bash(npx prisma generate:*)",
@@ -17,7 +16,7 @@
       "Bash(pnpm prisma:*)",
       "Bash(npx prisma db pull:*)",
       "Bash(grep:*)"
->>>>>>> d34d3887
+
     ],
     "deny": []
   }
